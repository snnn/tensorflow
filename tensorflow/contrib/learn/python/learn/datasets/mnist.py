--- conflicted
+++ resolved
@@ -218,12 +218,8 @@
   if fake_data:
 
     def fake():
-<<<<<<< HEAD
-      return DataSet([], [], fake_data=True, one_hot=one_hot, dtype=dtype, seed=seed)
-=======
       return DataSet(
           [], [], fake_data=True, one_hot=one_hot, dtype=dtype, seed=seed)
->>>>>>> 32694239
 
     train = fake()
     validation = fake()
@@ -265,15 +261,6 @@
   train_images = train_images[validation_size:]
   train_labels = train_labels[validation_size:]
 
-<<<<<<< HEAD
-  train = DataSet(train_images, train_labels, dtype=dtype, reshape=reshape, seed=seed)
-  validation = DataSet(validation_images,
-                       validation_labels,
-                       dtype=dtype,
-                       reshape=reshape,
-                       seed=seed)
-  test = DataSet(test_images, test_labels, dtype=dtype, reshape=reshape, seed=seed)
-=======
   train = DataSet(
       train_images, train_labels, dtype=dtype, reshape=reshape, seed=seed)
   validation = DataSet(
@@ -284,7 +271,6 @@
       seed=seed)
   test = DataSet(
       test_images, test_labels, dtype=dtype, reshape=reshape, seed=seed)
->>>>>>> 32694239
 
   return base.Datasets(train=train, validation=validation, test=test)
 
