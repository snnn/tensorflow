--- conflicted
+++ resolved
@@ -211,11 +211,7 @@
 
 
 def _matmul_with_sharded_variable(tensor, sharded_tensor):
-<<<<<<< HEAD
-  """Multiply tensor with each tensor in sharded_tensor and column-concatenated"""
-=======
   """Multiply tensor with each tensor in sharded_tensor, column-concatenated."""
->>>>>>> 9b703162
   return array_ops.concat(1, [math_ops.matmul(tensor, shard)
                               for shard in sharded_tensor])
 
